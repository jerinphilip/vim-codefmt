--- conflicted
+++ resolved
@@ -1,10 +1,5 @@
-<<<<<<< HEAD
-The built-in ktfmt formatter knows how to format Kotlin files.  If you
-aren't familiar with basic codefmt usage yet, see main.vroom first.
-=======
 The built-in ktfmt formatter knows how to format Kotlin files. If you aren't
 familiar with basic codefmt usage yet, see main.vroom first.
->>>>>>> 2b9dd2f1
 
 We'll set up codefmt and configure the vroom environment, then jump into some
 examples.
